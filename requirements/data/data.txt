--- conflicted
+++ resolved
@@ -2,10 +2,5 @@
 #  in case you want to preserve/enforce restrictions on the latest compatible version, add "strict" as an in-line comment
 
 lightning-utilities >=0.8.0, <0.10.0
-<<<<<<< HEAD
-=======
-# to be able to include also 0.6 and preserve `>` needed for CI min version bypass
-torchdata >0.5.9, <=0.7.0
->>>>>>> c39f6801
 # to be able to include also PL 2.0 and preserve `>` needed for CI min version bypass
 torch >0.14.0, <=2.1.0