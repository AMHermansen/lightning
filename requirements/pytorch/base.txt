--- conflicted
+++ resolved
@@ -5,13 +5,8 @@
 torch >=1.12.0, <2.2.0
 tqdm >=4.57.0, <4.67.0
 PyYAML >=5.4, <6.1.0
-<<<<<<< HEAD
-fsspec[http] >2021.06.0, <=2023.9.2
-torchmetrics >=0.7.0, <1.1.0  # needed for using fixed compare_version
-=======
 fsspec[http] >2021.06.0, <2023.10.0
 torchmetrics >=0.7.0, <1.3.0  # needed for using fixed compare_version
->>>>>>> c39f6801
 packaging >=20.0, <=23.1
 typing-extensions >=4.0.0, <4.8.0
 lightning-utilities >=0.8.0, <0.10.0