--- conflicted
+++ resolved
@@ -26,13 +26,9 @@
 - Add a `JustPyFrontend` to ease UI creation with `https://github.com/justpy-org/justpy` ([#15002](https://github.com/Lightning-AI/lightning/pull/15002))
 - Added a layout endpoint to the Rest API and enable to disable pulling or pushing to the state ([#15367](https://github.com/Lightning-AI/lightning/pull/15367)
 - Added support for functions for `configure_api` and `configure_commands` to be executed in the Rest API process ([#15098](https://github.com/Lightning-AI/lightning/pull/15098)
-<<<<<<< HEAD
-
+- Added support to start lightning app on cloud without needing to install dependencies locally ([#15019](https://github.com/Lightning-AI/lightning/pull/15019)
 - Added support for app checkpoints ([#15073](https://github.com/Lightning-AI/lightning/pull/15073)
 
-=======
-- Added support to start lightning app on cloud without needing to install dependencies locally ([#15019](https://github.com/Lightning-AI/lightning/pull/15019)
->>>>>>> 93a6cffa
 
 ### Changed
 
