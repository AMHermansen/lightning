--- conflicted
+++ resolved
@@ -60,17 +60,12 @@
           IS_NIGHTLY: "false"
           PACKAGE_NAME: "lightning"
         'Lightning | nightly':
-<<<<<<< HEAD
-          image: "pytorchlightning/pytorch_lightning:base-cuda-py3.8-torch2.0-cuda11.7.1"
+          image: "pytorchlightning/pytorch_lightning:base-cuda-py3.10-torch2.0-cuda11.7.1"
           IS_NIGHTLY: "true"
           PACKAGE_NAME: "lightning"
         'Lightning | nightly (XLA)':
           image: "pytorchlightning/pytorch_lightning:base-cuda-py3.8-torch2.0-cuda11.7.1"
           IS_NIGHTLY: "xla"
-=======
-          image: "pytorchlightning/pytorch_lightning:base-cuda-py3.10-torch2.0-cuda11.7.1"
-          IS_NIGHTLY: "true"
->>>>>>> 01b82e4f
           PACKAGE_NAME: "lightning"
     pool: lit-rtx-3090
     variables:
@@ -126,12 +121,7 @@
         python .actions/assistant.py requirements_prune_pkgs \
           --packages="[lightning-colossalai,lightning-bagua]" \
           --req_files="[requirements/_integrations/strategies.txt]"
-<<<<<<< HEAD
-      condition: and(succeeded(), eq(variables.IS_NIGHTLY, 'false'))
-      displayName: 'Adjust dependencies'
-=======
       displayName: 'Prune packages'  # these have installation issues
->>>>>>> 01b82e4f
 
     - bash: |
         extra=$(python -c "print({'lightning': 'pytorch-'}.get('$(PACKAGE_NAME)', ''))")
@@ -142,7 +132,7 @@
         pip uninstall -y torch torchvision
         pip install torch torchvision -U --pre --no-cache --index-url https://download.pytorch.org/whl/nightly/cu${CUDA_VERSION_MM%}
         python -c "from torch import __version__ as ver; assert ver.startswith('2.1.0'), ver"
-<<<<<<< HEAD
+      # without succeeded this could run even if the job has already failed
       condition: and(succeeded(), eq(variables.IS_NIGHTLY, 'true'))
       displayName: 'Bump to nightly'
 
@@ -154,15 +144,10 @@
         pip install "https://storage.googleapis.com/pytorch-xla-releases/wheels/cuda/${cuda_ver}/torch-nightly-cp38-cp38-linux_x86_64.whl"
         pip install "https://storage.googleapis.com/pytorch-xla-releases/wheels/cuda/${cuda_ver}/torch_xla-nightly-cp38-cp38-linux_x86_64.whl"
         python -c "from torch import __version__ as ver; assert ver.startswith('2.1.0'), ver"
+      # without succeeded this could run even if the job has already failed
       condition: and(succeeded(), eq(variables.IS_NIGHTLY, 'xla'))
       displayName: 'Bump to nightly (XLA)'
 
-=======
-      # without succeeded this could run even if the job has already failed
-      condition: and(succeeded(), eq(variables.IS_NIGHTLY, 'true'))
-      displayName: 'Bump to nightly'
-
->>>>>>> 01b82e4f
     - bash: pip uninstall -y lightning
       # without succeeded this could run even if the job has already failed
       condition: and(succeeded(), eq(variables['PACKAGE_NAME'], 'pytorch'))
